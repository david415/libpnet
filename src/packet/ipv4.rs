--- conflicted
+++ resolved
@@ -8,189 +8,8 @@
 
 //! IPv4 packet abstraction
 
-<<<<<<< HEAD
-use packet::ip::IpNextHeaderProtocol;
-use packet::{Packet, PseudoHeader, PrimitiveValues};
-use util::rfc1071_checksum;
-use pnet_macros_support::types::*;
-
-use std::net::Ipv4Addr;
-
-
-/// Represents an IPv4 Packet
-#[packet]
-pub struct Ipv4 {
-    version: u4,
-    header_length: u4,
-    dscp: u6,
-    ecn: u2,
-    total_length: u16be,
-    identification: u16be,
-    flags: u3,
-    fragment_offset: u13be,
-    ttl: u8,
-    #[construct_with(u8)]
-    next_level_protocol: IpNextHeaderProtocol,
-    checksum: u16be,
-    #[construct_with(u8, u8, u8, u8)]
-    source: Ipv4Addr,
-    #[construct_with(u8, u8, u8, u8)]
-    destination: Ipv4Addr,
-    #[length_fn = "ipv4_options_length"]
-    options: Vec<Ipv4Option>,
-    #[payload]
-    payload: Vec<u8>,
-}
-
-/// Represents an IPv4 Packet
-///
-/// 0          8          16          24         32
-/// +---------------------------------------------+
-/// |                  source_ip                  |
-/// +----------------------+----------------------+
-/// |                destination_ip               |
-/// +-----------+----------+----------------------+
-/// |   zeros   | protocol | tcp/udp length       |
-/// +-----------+---------------------------------+
-#[packet]
-pub struct Ipv4PseudoHeader {
-    #[construct_with(u8, u8, u8, u8)]
-    source: Ipv4Addr,
-    #[construct_with(u8, u8, u8, u8)]
-    destination: Ipv4Addr,
-    zeros: u8,
-    #[construct_with(u8)]
-    next_level_protocol: IpNextHeaderProtocol,
-    inner_packet_length: u16be,
-    // just to avoid the compiler to complain
-    #[payload]
-    payload: Vec<u8>,
-}
-
-impl<'p> PseudoHeader for Ipv4Packet<'p> {
-
-    type PseudoHeaderType = Ipv4PseudoHeaderPacket<'p>;
-    type Buffer = [u8; 12];
-    /// Return a PseudoHeader packet out of the packet header.
-    ///
-    /// The `inner_packet_length` is optional, since in case of UDP, it is taken from the length
-    /// field of the UDP header, whereas for TCP, it is computed from the header length.
-    fn get_pseudo_header(&self, buffer: &mut [u8], inner_packet_length: Option<usize>) -> Ipv4PseudoHeaderPacket<'p> {
-        let mut pseudo_header = MutableIpv4PseudoHeaderPacket::new(&mut buffer).unwrap();
-        pseudo_header.set_source(self.get_source());
-        pseudo_header.set_destination(self.get_destination());
-        pseudo_header.set_next_level_protocol(self.get_next_level_protocol());
-        if let Some(inner_packet_length) = inner_packet_length {
-            pseudo_header.set_inner_packet_length(inner_packet_length as u16);
-        } else {
-            pseudo_header.set_inner_packet_length(
-                (self.payload().len() as usize - (4 * self.get_header_length() as usize)) as u16
-                );
-        }
-
-        pseudo_header.to_immutable()
-    }
-
-    fn get_pseudo_header_buffer(&self) -> [u8; 12] {
-        [0; 12]
-    }
-}
-
-fn ipv4_options_length(ipv4: &Ipv4Packet) -> usize {
-    ipv4.get_header_length() as usize - 5
-}
-
-/// Calculates the checksum of an IPv4 packet
-pub fn checksum(packet: &Ipv4Packet) -> u16be {
-    use packet::Packet;
-    rfc1071_checksum(packet.packet(), None)
-}
-
-#[test]
-fn ipv4_options_length_test() {
-    let mut packet = [0u8; 20];
-    let mut ip_header = MutableIpv4Packet::new(&mut packet[..]).unwrap();
-    ip_header.set_header_length(5);
-    assert_eq!(ipv4_options_length(&ip_header.to_immutable()), 0);
-}
-
-/// Represents the IPv4 Option field
-#[packet]
-pub struct Ipv4Option {
-    copied: u1,
-    class: u2,
-    number: u5,
-    length: u8,
-    #[payload]
-    data: Vec<u8>,
-}
-
-#[test]
-fn ipv4_packet_test() {
-    use packet::ip::IpNextHeaderProtocols;
-
-    let mut packet = [0u8; 20];
-    {
-        let mut ip_header = MutableIpv4Packet::new(&mut packet[..]).unwrap();
-        ip_header.set_version(4);
-        assert_eq!(ip_header.get_version(), 4);
-
-        ip_header.set_header_length(5);
-        assert_eq!(ip_header.get_header_length(), 5);
-
-        ip_header.set_dscp(4);
-        assert_eq!(ip_header.get_dscp(), 4);
-
-        ip_header.set_ecn(1);
-        assert_eq!(ip_header.get_ecn(), 1);
-
-        ip_header.set_total_length(115);
-        assert_eq!(ip_header.get_total_length(), 115);
-
-        ip_header.set_identification(257);
-        assert_eq!(ip_header.get_identification(), 257);
-
-        ip_header.set_flags(2);
-        assert_eq!(ip_header.get_flags(), 2);
-
-        ip_header.set_fragment_offset(257);
-        assert_eq!(ip_header.get_fragment_offset(), 257);
-
-        ip_header.set_ttl(64);
-        assert_eq!(ip_header.get_ttl(), 64);
-
-        ip_header.set_next_level_protocol(IpNextHeaderProtocols::Udp);
-        assert_eq!(ip_header.get_next_level_protocol(),
-                   IpNextHeaderProtocols::Udp);
-
-        ip_header.set_source(Ipv4Addr::new(192, 168, 0, 1));
-        assert_eq!(ip_header.get_source(), Ipv4Addr::new(192, 168, 0, 1));
-
-        ip_header.set_destination(Ipv4Addr::new(192, 168, 0, 199));
-        assert_eq!(ip_header.get_destination(), Ipv4Addr::new(192, 168, 0, 199));
-
-        let imm_header = checksum(&ip_header.to_immutable());
-        ip_header.set_checksum(imm_header);
-        assert_eq!(ip_header.get_checksum(), 0xb64e);
-    }
-
-    let ref_packet = [0x45,           /* ver/ihl */
-                      0x11,           /* dscp/ecn */
-                      0x00, 0x73,     /* total len */
-                      0x01, 0x01,     /* identification */
-                      0x41, 0x01,     /* flags/frag offset */
-                      0x40,           /* ttl */
-                      0x11,           /* proto */
-                      0xb6, 0x4e,     /* checksum */
-                      0xc0, 0xa8, 0x00, 0x01, /* source ip */
-                      0xc0, 0xa8, 0x00, 0xc7  /* dest ip */];
-
-    assert_eq!(&ref_packet[..], &packet[..]);
-}
-=======
 #[cfg(feature = "with-syntex")]
 include!(concat!(env!("OUT_DIR"), "/ipv4.rs"));
 
 #[cfg(not(feature = "with-syntex"))]
-include!("ipv4.rs.in");
->>>>>>> b98543b1
+include!("ipv4.rs.in");