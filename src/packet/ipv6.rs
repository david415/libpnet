--- conflicted
+++ resolved
@@ -6,166 +6,8 @@
 // option. This file may not be copied, modified, or distributed
 // except according to those terms.
 
-//! IPv6 packet abstraction
-
-<<<<<<< HEAD
-use packet::ip::{IpNextHeaderProtocol, IpNextHeaderProtocols};
-use packet::{PseudoHeader, PrimitiveValues};
-use pnet_macros_support::types::*;
-
-use std::net::Ipv6Addr;
-
-/// Represents an IPv6 Packet
-#[packet]
-pub struct Ipv6 {
-    version: u4,
-    traffic_class: u8,
-    flow_label: u20be,
-    payload_length: u16be,
-    #[construct_with(u8)]
-    next_header: IpNextHeaderProtocol,
-    hop_limit: u8,
-    #[construct_with(u16, u16, u16, u16, u16, u16, u16, u16)]
-    source: Ipv6Addr,
-    #[construct_with(u16, u16, u16, u16, u16, u16, u16, u16)]
-    destination: Ipv6Addr,
-    #[payload]
-    payload: Vec<u8>,
-}
-
-/// Represents an IPv6 Packet pseudo header
-#[packet]
-pub struct Ipv6PseudoHeader {
-    #[construct_with(u16, u16, u16, u16, u16, u16, u16, u16)]
-    source: Ipv6Addr,
-    /// RFC 2460:
-    /// If the IPv6 packet contains a Routing header, the Destination Address used in the
-    /// pseudo-header is that of the final destination. At the originating node, that address will
-    /// be in the last element of the Routing header; at the recipient(s), that address will be in
-    /// the Destination Address field of the IPv6 header.
-    #[construct_with(u16, u16, u16, u16, u16, u16, u16, u16)]
-    destination: Ipv6Addr,
-    /// RFC 2460: 
-    /// The Upper-Layer Packet Length in the pseudo-header is the length of the
-    /// upper-layer header and data (e.g., TCP header plus TCP data). Some upper-layer protocols
-    /// carry their own length information (e.g., the Length field in the UDP header); for such
-    /// protocols, that is the length used in the pseudo- header. Other protocols (such as TCP) do
-    /// not carry their own length information, in which case the length used in the pseudo-header
-    /// is the Payload Length from the IPv6 header, minus the length of any extension headers
-    /// present between the IPv6 header and the upper-layer header.
-    inner_packet_length: u32be,
-    zeros: u24be,
-    /// RFC 2460:
-    /// The Next Header value in the pseudo-header identifies the upper-layer protocol (e.g., 6 for
-    /// TCP, or 17 for UDP). It will differ from the Next Header value in the IPv6 header if there
-    /// are extension headers between the IPv6 header and the upper-layer header.
-    #[construct_with(u8)]
-    next_level_protocol: IpNextHeaderProtocol,
-    #[payload]
-    payload: Vec<u8>,
-}
-
-pub struct Ipv6HeaderIter<'p, 'h> {
-    packet: &'p Ipv6Packet<'p>,
-    current_header: Ipv6Packet<'h>,
-}
-
-impl<'p, 'h> Iterator for Ipv6HeaderIter<'p, 'h> {
-    type Item = &'h Ipv6Packet<'h>;
-    fn next(&mut self) -> Option<&'h Ipv6Packet<'h>> {
-        match self.current_header.get_next_header() {
-            IpNextHeaderProtocols::Hopopt |
-            IpNextHeaderProtocols::Ipv6 |
-            IpNextHeaderProtocols::Ipv6Route | 
-            IpNextHeaderProtocols::Ipv6Frag |
-            IpNextHeaderProtocols::Ipv6Icmp |
-            IpNextHeaderProtocols::Ipv6Opts => {
-                self.current_header = Ipv6Packet::new(self.current_header.payload()).unwrap(); // is it ok to unwrap here?
-                Some(self.current_header)
-            },
-            _ => None,
-        };
-    }
-}
-
-impl<'p> PseudoHeader for Ipv6Packet<'p> {
-    fn populate(&self, buffer: &mut [u8], inner_packet_length: Option<usize>) -> Ipv6PseudoHeader {
-
-        let mut pseudo_header = MutableIpv6PseudoHeaderPacket::new(&mut pseudo_header_buf[..]).unwrap();
-        pseudo_header.set_source(self.get_source());
-        pseudo_header.set_destination(self.get_destination());
-        // Get the next_level_protocol and inner_packet_length from the last ipv6 header
-        loop {
-            if let Some(header) = self.next() {
-                pseudo_header.set_next_level_protocol(header.get_next_header());
-                pseudo_header.set_inner_packet_length(header.get_payload_length() as u32);
-            } else {
-                break;
-            }
-        }
-        if let Some(inner_packet_length) = inner_packet_length {
-            pseudo_header.set_inner_packet_length(inner_packet_length as u32);
-        }
-
-        PseudoHeaderIPv6IPv4(pseudo_header.to_immutable())
-    }
-}
-
-#[test]
-fn ipv6_header_test() {
-    use packet::ip::IpNextHeaderProtocols;
-    let mut packet = [0u8; 40];
-    {
-        let mut ip_header = MutableIpv6Packet::new(&mut packet[..]).unwrap();
-        ip_header.set_version(6);
-        assert_eq!(ip_header.get_version(), 6);
-
-        ip_header.set_traffic_class(17);
-        assert_eq!(ip_header.get_traffic_class(), 17);
-
-        ip_header.set_flow_label(0x10101);
-        assert_eq!(ip_header.get_flow_label(), 0x10101);
-
-        ip_header.set_payload_length(0x0101);
-        assert_eq!(ip_header.get_payload_length(), 0x0101);
-
-        ip_header.set_next_header(IpNextHeaderProtocols::Udp);
-        assert_eq!(ip_header.get_next_header(), IpNextHeaderProtocols::Udp);
-
-        ip_header.set_hop_limit(1);
-        assert_eq!(ip_header.get_hop_limit(), 1);
-
-        let source = Ipv6Addr::new(0x110, 0x1001, 0x110, 0x1001, 0x110, 0x1001, 0x110, 0x1001);
-        ip_header.set_source(source);
-        assert_eq!(ip_header.get_source(), source);
-
-        let dest = Ipv6Addr::new(0x110, 0x1001, 0x110, 0x1001, 0x110, 0x1001, 0x110, 0x1001);
-        ip_header.set_destination(dest);
-        assert_eq!(ip_header.get_destination(), dest);
-    }
-
-    let ref_packet = [0x61,           /* ver/traffic class */
-                      0x11,           /* traffic class/flow label */
-                      0x01, 0x01,     /* flow label */
-                      0x01, 0x01,     /* payload length */
-                      0x11,           /* next header */
-                      0x01,           /* hop limit */
-                      /* source ip */
-                      0x01, 0x10, 0x10, 0x01,
-                      0x01, 0x10, 0x10, 0x01,
-                      0x01, 0x10, 0x10, 0x01,
-                      0x01, 0x10, 0x10, 0x01,
-                      /* dest ip */
-                      0x01, 0x10, 0x10, 0x01,
-                      0x01, 0x10, 0x10, 0x01,
-                      0x01, 0x10, 0x10, 0x01,
-                      0x01, 0x10, 0x10, 0x01];
-    assert_eq!(&ref_packet[..], &packet[..]);
-}
-=======
 #[cfg(feature = "with-syntex")]
 include!(concat!(env!("OUT_DIR"), "/ipv6.rs"));
 
 #[cfg(not(feature = "with-syntex"))]
-include!("ipv6.rs.in");
->>>>>>> 987743b1
+include!("ipv6.rs.in");