--- conflicted
+++ resolved
@@ -295,8 +295,6 @@
                       0xc0, 0xa8, 0x00, 0xc7  /* dest ip */];
 
     assert_eq!(&ref_packet[..], &packet[..]);
-<<<<<<< HEAD
-=======
 }
 
 #[test]
@@ -326,5 +324,4 @@
                       0x10,           /* data */];
 
     assert_eq!(&ref_packet[..], &packet[..]);
->>>>>>> b98543b1
-}+}
